--- conflicted
+++ resolved
@@ -11,25 +11,16 @@
     zbar_image_set_size, zbar_image_set_data, zbar_scan_image,
     zbar_image_first_symbol, zbar_symbol_get_data, zbar_symbol_get_orientation,
     zbar_symbol_get_loc_size, zbar_symbol_get_loc_x, zbar_symbol_get_loc_y,
-<<<<<<< HEAD
-    zbar_symbol_next, ZBarConfig, ZBarSymbol, ZBarOrientation, EXTERNAL_DEPENDENCIES
-=======
-    zbar_symbol_get_quality, zbar_symbol_next, ZBarConfig, ZBarSymbol,
-    EXTERNAL_DEPENDENCIES
->>>>>>> 988ed661
+    zbar_symbol_get_quality, zbar_symbol_next, ZBarConfig, ZBarOrientation,
+    ZBarSymbol, EXTERNAL_DEPENDENCIES,
 )
 
 __all__ = [
-    'decode', 'Point', 'Rect', 'Decoded', 'ZBarSymbol', 'ZBarOrientation',
-    'EXTERNAL_DEPENDENCIES'
+    'decode', 'Point', 'Rect', 'Decoded', 'ZBarSymbol', 'EXTERNAL_DEPENDENCIES'
 ]
 
 
-<<<<<<< HEAD
-Decoded = namedtuple('Decoded', ['data', 'type', 'rect', 'polygon', 'orientation'])
-=======
-Decoded = namedtuple('Decoded', 'data type rect polygon quality')
->>>>>>> 988ed661
+Decoded = namedtuple('Decoded', 'data type rect polygon quality orientation')
 
 # ZBar's magic 'fourcc' numbers that represent image formats
 _FOURCC = {
@@ -126,17 +117,14 @@
             )
             for index in _RANGEFN(zbar_symbol_get_loc_size(symbol))
         )
-        orientation = ZBarOrientation(zbar_symbol_get_orientation(symbol))
+        orientation = ZBarOrientation(zbar_symbol_get_orientation(symbol)).name
         yield Decoded(
             data=data,
             type=symbol_type,
             rect=bounding_box(polygon),
             polygon=polygon,
-<<<<<<< HEAD
             orientation=orientation,
-=======
-            quality=quality
->>>>>>> 988ed661
+            quality=quality,
         )
 
 
