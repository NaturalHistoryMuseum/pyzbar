"""Low-level wrapper around zbar's interface
"""
from ctypes import (
    c_ubyte, c_char_p, c_int, c_uint, c_ulong, c_void_p, Structure,
    CFUNCTYPE, POINTER
)
from enum import IntEnum, unique

from . import zbar_library


__all__ = [
    'EXTERNAL_DEPENDENCIES', 'LIBZBAR', 'ZBarConfig', 'ZBarSymbol',
    'zbar_image_create', 'zbar_image_destroy', 'zbar_image_first_symbol',
    'zbar_image_scanner_create', 'zbar_image_scanner_destroy',
    'zbar_image_scanner_set_config', 'zbar_image_set_data',
    'zbar_image_set_format', 'zbar_image_set_size', 'zbar_scan_image',
<<<<<<< HEAD
    'zbar_symbol_get_data_length', 'zbar_symbol_get_data',
    'zbar_symbol_get_loc_size', 'zbar_symbol_get_loc_x',
    'zbar_symbol_get_loc_y', 'zbar_symbol_next'
=======
    'zbar_symbol_get_data', 'zbar_symbol_get_loc_size',
    'zbar_symbol_get_loc_x', 'zbar_symbol_get_loc_y',
    'zbar_symbol_get_quality', 'zbar_symbol_next',
>>>>>>> 988ed661
]

# Globals populated in load_libzbar
LIBZBAR = None
"""ctypes.CDLL
"""

EXTERNAL_DEPENDENCIES = []
"""List of instances of ctypes.CDLL. Helpful when freezing.
"""

# Types
c_ubyte_p = POINTER(c_ubyte)
c_uint_p = POINTER(c_uint)
c_ulong_p = POINTER(c_ulong)
"""unsigned char* type
"""


# Defines and enums
@unique
class ZBarSymbol(IntEnum):
    NONE = 0          # /**< no symbol decoded */
    PARTIAL = 1       # /**< intermediate status */
    EAN2 = 2          # /**< GS1 2-digit add-on */
    EAN5 = 5          # /**< GS1 5-digit add-on */
    EAN8 = 8          # /**< EAN-8 */
    UPCE = 9          # /**< UPC-E */
    ISBN10 = 10       # /**< ISBN-10 (from EAN-13). @since 0.4 */
    UPCA = 12         # /**< UPC-A */
    EAN13 = 13        # /**< EAN-13 */
    ISBN13 = 14       # /**< ISBN-13 (from EAN-13). @since 0.4 */
    COMPOSITE = 15    # /**< EAN/UPC composite */
    I25 = 25          # /**< Interleaved 2 of 5. @since 0.4 */
    DATABAR = 34      # /**< GS1 DataBar (RSS). @since 0.11 */
    DATABAR_EXP = 35  # /**< GS1 DataBar Expanded. @since 0.11 */
    CODABAR = 38      # /**< Codabar. @since 0.11 */
    CODE39 = 39       # /**< Code 39. @since 0.4 */
    PDF417 = 57       # /**< PDF417. @since 0.6 */
    QRCODE = 64       # /**< QR Code. @since 0.10 */
    SQCODE = 80       # /**< SQ Code. @since 0.20.1 */
    CODE93 = 93       # /**< Code 93. @since 0.11 */
    CODE128 = 128     # /**< Code 128 */


@unique
class ZBarConfig(IntEnum):
    CFG_ENABLE = 0          # /**< enable symbology/feature */
    CFG_ADD_CHECK = 1       # /**< enable check digit when optional */
    CFG_EMIT_CHECK = 2      # /**< return check digit when present */
    CFG_ASCII = 3           # /**< enable full ASCII character set */
    CFG_NUM = 4             # /**< number of boolean decoder configs */

    CFG_MIN_LEN = 0x20      # /**< minimum data length for valid decode */
    CFG_MAX_LEN = 0x21      # /**< maximum data length for valid decode */

    CFG_UNCERTAINTY = 0x40  # /**< required video consistency frames */

    CFG_POSITION = 0x80     # /**< enable scanner to collect position data */

    CFG_X_DENSITY = 0x100   # /**< image scanner vertical scan density */
    CFG_Y_DENSITY = 0x101   # /**< image scanner horizontal scan density */


# Structs
class zbar_image_scanner(Structure):
    """Opaque C++ class with private implementation
    """
    pass


class zbar_image(Structure):
    """Opaque C++ class with private implementation
    """
    pass


class zbar_symbol(Structure):
    """Opaque C++ class with private implementation

    The first item in the structure is an integeger value in the ZBarSymbol
    enumeration.
    """
    _fields_ = [
        ('type', c_int),
    ]


def load_libzbar():
    """Loads the zbar shared library and its dependencies.

    Populates the globals LIBZBAR and EXTERNAL_DEPENDENCIES.
    """
    global LIBZBAR
    global EXTERNAL_DEPENDENCIES
    if not LIBZBAR:
        libzbar, dependencies = zbar_library.load()
        LIBZBAR = libzbar
        EXTERNAL_DEPENDENCIES = [LIBZBAR] + dependencies

    return LIBZBAR


# Function signatures
def zbar_function(fname, restype, *args):
    """Returns a foreign function exported by `zbar`.

    Args:
        fname (:obj:`str`): Name of the exported function as string.
        restype (:obj:): Return type - one of the `ctypes` primitive C data
        types.
        *args: Arguments - a sequence of `ctypes` primitive C data types.

    Returns:
        cddl.CFunctionType: A wrapper around the function.
    """
    prototype = CFUNCTYPE(restype, *args)
    return prototype((fname, load_libzbar()))


zbar_version = zbar_function(
    'zbar_version',
    c_int,
    c_uint_p,    # major,
    c_uint_p,    # minor
)

zbar_set_verbosity = zbar_function(
    'zbar_set_verbosity',
    None,
    c_int
)

zbar_image_scanner_create = zbar_function(
    'zbar_image_scanner_create',
    POINTER(zbar_image_scanner)
)

zbar_image_scanner_destroy = zbar_function(
    'zbar_image_scanner_destroy',
    None,
    POINTER(zbar_image_scanner)
)

zbar_parse_config = zbar_function(
    'zbar_parse_config',
    c_int,
    c_char_p,          # config_string,
    POINTER(c_int),    # symbology - values in ZBarSymbol
    POINTER(c_int),    # config - values in ZBarConfig
    POINTER(c_int),    # value
)

zbar_image_scanner_set_config = zbar_function(
    'zbar_image_scanner_set_config',
    c_int,
    POINTER(zbar_image_scanner),  # scanner
    c_int,                        # symbology - values in ZBarSymbol
    c_int,                        # config - values in ZBarConfig
    c_int                         # value
)

zbar_image_create = zbar_function(
    'zbar_image_create',
    POINTER(zbar_image)
)

zbar_image_destroy = zbar_function(
    'zbar_image_destroy',
    None,
    POINTER(zbar_image)
)

zbar_image_set_format = zbar_function(
    'zbar_image_set_format',
    None,
    POINTER(zbar_image),
    c_uint
)

zbar_image_set_size = zbar_function(
    'zbar_image_set_size',
    None,
    POINTER(zbar_image),
    c_uint,     # width
    c_uint      # height
)

zbar_image_set_data = zbar_function(
    'zbar_image_set_data',
    None,
    POINTER(zbar_image),
    c_void_p,   # data
    c_ulong,    # raw_image_data_length
    c_void_p    # A function pointer(!)
)

zbar_scan_image = zbar_function(
    'zbar_scan_image',
    c_int,
    POINTER(zbar_image_scanner),
    POINTER(zbar_image)
)

zbar_image_first_symbol = zbar_function(
    'zbar_image_first_symbol',
    POINTER(zbar_symbol),
    POINTER(zbar_image)
)

zbar_symbol_get_data_length = zbar_function(
    'zbar_symbol_get_data_length',
    c_uint,
    POINTER(zbar_symbol)
)

zbar_symbol_get_data = zbar_function(
    'zbar_symbol_get_data',
    c_ubyte_p,
    POINTER(zbar_symbol)
)

zbar_symbol_get_loc_size = zbar_function(
    'zbar_symbol_get_loc_size',
    c_uint,
    POINTER(zbar_symbol)
)

zbar_symbol_get_loc_x = zbar_function(
    'zbar_symbol_get_loc_x',
    c_int,
    POINTER(zbar_symbol),
    c_uint
)

zbar_symbol_get_loc_y = zbar_function(
    'zbar_symbol_get_loc_y',
    c_int,
    POINTER(zbar_symbol),
    c_uint
)

zbar_symbol_next = zbar_function(
    'zbar_symbol_next',
    POINTER(zbar_symbol),
    POINTER(zbar_symbol)
)

zbar_symbol_get_quality = zbar_function(
    'zbar_symbol_get_quality',
    c_int,
    POINTER(zbar_symbol)
)<|MERGE_RESOLUTION|>--- conflicted
+++ resolved
@@ -15,15 +15,10 @@
     'zbar_image_scanner_create', 'zbar_image_scanner_destroy',
     'zbar_image_scanner_set_config', 'zbar_image_set_data',
     'zbar_image_set_format', 'zbar_image_set_size', 'zbar_scan_image',
-<<<<<<< HEAD
     'zbar_symbol_get_data_length', 'zbar_symbol_get_data',
     'zbar_symbol_get_loc_size', 'zbar_symbol_get_loc_x',
-    'zbar_symbol_get_loc_y', 'zbar_symbol_next'
-=======
-    'zbar_symbol_get_data', 'zbar_symbol_get_loc_size',
-    'zbar_symbol_get_loc_x', 'zbar_symbol_get_loc_y',
-    'zbar_symbol_get_quality', 'zbar_symbol_next',
->>>>>>> 988ed661
+    'zbar_symbol_get_loc_y', 'zbar_symbol_next',
+    'zbar_symbol_get_quality',
 ]
 
 # Globals populated in load_libzbar
