"""Low-level wrapper around zbar's interface
"""
from ctypes import (
    c_ubyte, c_char_p, c_int, c_uint, c_ulong, c_void_p, Structure,
    CFUNCTYPE, POINTER
)
from enum import IntEnum, unique

from . import zbar_library


__all__ = [
    'EXTERNAL_DEPENDENCIES', 'LIBZBAR', 'ZBarConfig', 'ZBarSymbol', 'ZBarOrientation',
    'zbar_image_create', 'zbar_image_destroy', 'zbar_image_first_symbol',
    'zbar_image_scanner_create', 'zbar_image_scanner_destroy',
    'zbar_image_scanner_set_config', 'zbar_image_set_data',
    'zbar_image_set_format', 'zbar_image_set_size', 'zbar_scan_image',
    'zbar_symbol_get_data', 'zbar_symbol_get_loc_size',
    'zbar_symbol_get_loc_x', 'zbar_symbol_get_loc_y',
<<<<<<< HEAD
    'zbar_symbol_get_orientation', 'zbar_symbol_next'
=======
    'zbar_symbol_get_quality', 'zbar_symbol_next',
>>>>>>> 988ed661
]

# Globals populated in load_libzbar
LIBZBAR = None
"""ctypes.CDLL
"""

EXTERNAL_DEPENDENCIES = []
"""List of instances of ctypes.CDLL. Helpful when freezing.
"""

# Types
c_ubyte_p = POINTER(c_ubyte)
c_uint_p = POINTER(c_uint)
c_ulong_p = POINTER(c_ulong)
"""unsigned char* type
"""


# Defines and enums
@unique
class ZBarSymbol(IntEnum):
    NONE = 0          # /**< no symbol decoded */
    PARTIAL = 1       # /**< intermediate status */
    EAN2 = 2          # /**< GS1 2-digit add-on */
    EAN5 = 5          # /**< GS1 5-digit add-on */
    EAN8 = 8          # /**< EAN-8 */
    UPCE = 9          # /**< UPC-E */
    ISBN10 = 10       # /**< ISBN-10 (from EAN-13). @since 0.4 */
    UPCA = 12         # /**< UPC-A */
    EAN13 = 13        # /**< EAN-13 */
    ISBN13 = 14       # /**< ISBN-13 (from EAN-13). @since 0.4 */
    COMPOSITE = 15    # /**< EAN/UPC composite */
    I25 = 25          # /**< Interleaved 2 of 5. @since 0.4 */
    DATABAR = 34      # /**< GS1 DataBar (RSS). @since 0.11 */
    DATABAR_EXP = 35  # /**< GS1 DataBar Expanded. @since 0.11 */
    CODABAR = 38      # /**< Codabar. @since 0.11 */
    CODE39 = 39       # /**< Code 39. @since 0.4 */
    PDF417 = 57       # /**< PDF417. @since 0.6 */
    QRCODE = 64       # /**< QR Code. @since 0.10 */
    SQCODE = 80       # /**< SQ Code. @since 0.20.1 */
    CODE93 = 93       # /**< Code 93. @since 0.11 */
    CODE128 = 128     # /**< Code 128 */


@unique
class ZBarConfig(IntEnum):
    CFG_ENABLE = 0          # /**< enable symbology/feature */
    CFG_ADD_CHECK = 1       # /**< enable check digit when optional */
    CFG_EMIT_CHECK = 2      # /**< return check digit when present */
    CFG_ASCII = 3           # /**< enable full ASCII character set */
    CFG_NUM = 4             # /**< number of boolean decoder configs */

    CFG_MIN_LEN = 0x20      # /**< minimum data length for valid decode */
    CFG_MAX_LEN = 0x21      # /**< maximum data length for valid decode */

    CFG_UNCERTAINTY = 0x40  # /**< required video consistency frames */

    CFG_POSITION = 0x80     # /**< enable scanner to collect position data */

    CFG_X_DENSITY = 0x100   # /**< image scanner vertical scan density */
    CFG_Y_DENSITY = 0x101   # /**< image scanner horizontal scan density */


@unique
class ZBarOrientation(IntEnum):
    UNKNOWN = -1   # /**< unable to determine orientation */
    UP = 0         # /**< upright, read left to right */
    RIGHT = 1      # /**< sideways, read top to bottom */
    DOWN = 2       # /**< upside-down, read right to left */
    LEFT = 3       # /**< sideways, read bottom to top */


# Structs
class zbar_image_scanner(Structure):
    """Opaque C++ class with private implementation
    """
    pass


class zbar_image(Structure):
    """Opaque C++ class with private implementation
    """
    pass


class zbar_symbol(Structure):
    """Opaque C++ class with private implementation

    The first item in the structure is an integeger value in the ZBarSymbol
    enumeration.
    """
    _fields_ = [
        ('type', c_int),
    ]


def load_libzbar():
    """Loads the zbar shared library and its dependencies.

    Populates the globals LIBZBAR and EXTERNAL_DEPENDENCIES.
    """
    global LIBZBAR
    global EXTERNAL_DEPENDENCIES
    if not LIBZBAR:
        libzbar, dependencies = zbar_library.load()
        LIBZBAR = libzbar
        EXTERNAL_DEPENDENCIES = [LIBZBAR] + dependencies

    return LIBZBAR


# Function signatures
def zbar_function(fname, restype, *args):
    """Returns a foreign function exported by `zbar`.

    Args:
        fname (:obj:`str`): Name of the exported function as string.
        restype (:obj:): Return type - one of the `ctypes` primitive C data
        types.
        *args: Arguments - a sequence of `ctypes` primitive C data types.

    Returns:
        cddl.CFunctionType: A wrapper around the function.
    """
    prototype = CFUNCTYPE(restype, *args)
    return prototype((fname, load_libzbar()))


zbar_version = zbar_function(
    'zbar_version',
    c_int,
    c_uint_p,    # major,
    c_uint_p,    # minor
)

zbar_set_verbosity = zbar_function(
    'zbar_set_verbosity',
    None,
    c_int
)

zbar_image_scanner_create = zbar_function(
    'zbar_image_scanner_create',
    POINTER(zbar_image_scanner)
)

zbar_image_scanner_destroy = zbar_function(
    'zbar_image_scanner_destroy',
    None,
    POINTER(zbar_image_scanner)
)

zbar_parse_config = zbar_function(
    'zbar_parse_config',
    c_int,
    c_char_p,          # config_string,
    POINTER(c_int),    # symbology - values in ZBarSymbol
    POINTER(c_int),    # config - values in ZBarConfig
    POINTER(c_int),    # value
)

zbar_image_scanner_set_config = zbar_function(
    'zbar_image_scanner_set_config',
    c_int,
    POINTER(zbar_image_scanner),  # scanner
    c_int,                        # symbology - values in ZBarSymbol
    c_int,                        # config - values in ZBarConfig
    c_int                         # value
)

zbar_image_create = zbar_function(
    'zbar_image_create',
    POINTER(zbar_image)
)

zbar_image_destroy = zbar_function(
    'zbar_image_destroy',
    None,
    POINTER(zbar_image)
)

zbar_image_set_format = zbar_function(
    'zbar_image_set_format',
    None,
    POINTER(zbar_image),
    c_uint
)

zbar_image_set_size = zbar_function(
    'zbar_image_set_size',
    None,
    POINTER(zbar_image),
    c_uint,     # width
    c_uint      # height
)

zbar_image_set_data = zbar_function(
    'zbar_image_set_data',
    None,
    POINTER(zbar_image),
    c_void_p,   # data
    c_ulong,    # raw_image_data_length
    c_void_p    # A function pointer(!)
)

zbar_scan_image = zbar_function(
    'zbar_scan_image',
    c_int,
    POINTER(zbar_image_scanner),
    POINTER(zbar_image)
)

zbar_image_first_symbol = zbar_function(
    'zbar_image_first_symbol',
    POINTER(zbar_symbol),
    POINTER(zbar_image)
)

zbar_symbol_get_data_length = zbar_function(
    'zbar_symbol_get_data_length',
    c_uint,
    POINTER(zbar_symbol)
)

zbar_symbol_get_data = zbar_function(
    'zbar_symbol_get_data',
    c_char_p,
    POINTER(zbar_symbol)
)

zbar_symbol_get_loc_size = zbar_function(
    'zbar_symbol_get_loc_size',
    c_uint,
    POINTER(zbar_symbol)
)

zbar_symbol_get_loc_x = zbar_function(
    'zbar_symbol_get_loc_x',
    c_int,
    POINTER(zbar_symbol),
    c_uint
)

zbar_symbol_get_loc_y = zbar_function(
    'zbar_symbol_get_loc_y',
    c_int,
    POINTER(zbar_symbol),
    c_uint
)

zbar_symbol_get_orientation = zbar_function(
    'zbar_symbol_get_orientation',
    c_uint,
    POINTER(zbar_symbol)
)

zbar_symbol_next = zbar_function(
    'zbar_symbol_next',
    POINTER(zbar_symbol),
    POINTER(zbar_symbol)
)

zbar_symbol_get_quality = zbar_function(
    'zbar_symbol_get_quality',
    c_int,
    POINTER(zbar_symbol)
)<|MERGE_RESOLUTION|>--- conflicted
+++ resolved
@@ -17,11 +17,8 @@
     'zbar_image_set_format', 'zbar_image_set_size', 'zbar_scan_image',
     'zbar_symbol_get_data', 'zbar_symbol_get_loc_size',
     'zbar_symbol_get_loc_x', 'zbar_symbol_get_loc_y',
-<<<<<<< HEAD
-    'zbar_symbol_get_orientation', 'zbar_symbol_next'
-=======
-    'zbar_symbol_get_quality', 'zbar_symbol_next',
->>>>>>> 988ed661
+    'zbar_symbol_get_orientation', 'zbar_symbol_next',
+    'zbar_symbol_get_quality',
 ]
 
 # Globals populated in load_libzbar
